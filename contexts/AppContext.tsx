--- conflicted
+++ resolved
@@ -1,4 +1,3 @@
-
 import React, { createContext, useState, useEffect, ReactNode, useContext, useCallback } from 'react';
 import { OrderType, UserSession, OrderStatus, Product } from '../types';
 import { INITIAL_PRODUCTS, ADMIN_EMAIL } from '../constants';
@@ -35,9 +34,8 @@
     const fetchInitialData = async () => {
       setIsLoading(true);
 
-      // Simulate fetching user session
-      try {
-        await new Promise(resolve => setTimeout(resolve, SIMULATED_API_DELAY / 2)); // Shorter delay for session
+      try {
+        await new Promise(resolve => setTimeout(resolve, SIMULATED_API_DELAY / 2));
         const storedUser = localStorage.getItem('userSession');
         if (storedUser) {
           const session = JSON.parse(storedUser) as UserSession;
@@ -54,14 +52,13 @@
         setIsAdmin(false);
       }
 
-      // Simulate fetching orders
       try {
         await new Promise(resolve => setTimeout(resolve, SIMULATED_API_DELAY));
         const storedOrders = localStorage.getItem('orders');
         if (storedOrders) {
           setOrders(JSON.parse(storedOrders));
         } else {
-          setOrders([]); // Default to empty array if no orders stored
+          setOrders([]);
         }
       } catch (error) {
         console.error("Error loading orders from localStorage:", error);
@@ -69,7 +66,6 @@
         setOrders([]);
       }
 
-      // Simulate fetching products
       try {
         await new Promise(resolve => setTimeout(resolve, SIMULATED_API_DELAY));
         const storedProducts = localStorage.getItem('products');
@@ -102,14 +98,12 @@
     const session = { email, storeName };
     setUserSession(session);
     setIsAdmin(email === ADMIN_EMAIL);
-    // In a real app, this might be an API call that returns a token, then store the token.
     localStorage.setItem('userSession', JSON.stringify(session));
   }, []);
 
   const logout = useCallback(() => {
     setUserSession(null);
     setIsAdmin(false);
-    // In a real app, might need to invalidate token on server-side too.
     localStorage.removeItem('userSession');
   }, []);
 
@@ -120,30 +114,18 @@
       orderDate: new Date().toISOString(),
       status: OrderStatus.PENDING,
     };
-    // In a real app, this would be an API POST request to /api/orders
-    // On success, the API would return the created order, then update state.
-    // For optimistic updates, update state first, then make API call.
     setOrders(prevOrders => {
       const updatedOrders = [...prevOrders, newOrder];
-<<<<<<< HEAD
-      localStorage.setItem('orders', JSON.stringify(updatedOrders)); 
-=======
-      localStorage.setItem('orders', JSON.stringify(updatedOrders)); // Simulates backend save
->>>>>>> ce76461a
+      localStorage.setItem('orders', JSON.stringify(updatedOrders));
       return updatedOrders;
     });
     return newOrder;
   }, []);
 
   const updateOrderStatus = useCallback((orderId: string, status: OrderStatus) => {
-    // In a real app, this would be an API PUT/PATCH request to /api/orders/:orderId
     setOrders(prevOrders => {
       const updatedOrders = prevOrders.map(o => o.id === orderId ? { ...o, status } : o);
-<<<<<<< HEAD
-      localStorage.setItem('orders', JSON.stringify(updatedOrders)); 
-=======
-      localStorage.setItem('orders', JSON.stringify(updatedOrders)); // Simulates backend save
->>>>>>> ce76461a
+      localStorage.setItem('orders', JSON.stringify(updatedOrders));
       return updatedOrders;
     });
   }, []);
@@ -157,97 +139,80 @@
       ...productData,
       id: `prod_${Date.now()}_${Math.random().toString(36).substring(2, 7)}`,
     };
-    // In a real app, API POST to /api/products
     setProducts(prevProducts => {
       const updatedProducts = [...prevProducts, newProduct];
-      localStorage.setItem('products', JSON.stringify(updatedProducts)); // Simulates backend save
+      localStorage.setItem('products', JSON.stringify(updatedProducts));
       return updatedProducts;
     });
     return newProduct;
   }, []);
 
   const updateProduct = useCallback((productId: string, updatedProductData: Partial<Omit<Product, 'id'>>) => {
-    // In a real app, API PUT/PATCH to /api/products/:productId
     setProducts(prevProducts => {
       const updatedProducts = prevProducts.map(p =>
         p.id === productId ? { ...p, ...updatedProductData } : p
       );
-      localStorage.setItem('products', JSON.stringify(updatedProducts)); // Simulates backend save
+      localStorage.setItem('products', JSON.stringify(updatedProducts));
       return updatedProducts;
     });
   }, []);
 
   const deleteProduct = useCallback((productId: string) => {
-    // In a real app, API DELETE to /api/products/:productId
     setProducts(prevProducts => {
       const updatedProducts = prevProducts.filter(p => p.id !== productId);
-<<<<<<< HEAD
       try {
         localStorage.setItem('products', JSON.stringify(updatedProducts));
       } catch (e) {
         console.error("Failed to save products to localStorage after deletion:", e);
-        // State update will still proceed
-      }
-=======
-      localStorage.setItem('products', JSON.stringify(updatedProducts)); // Simulates backend save
->>>>>>> ce76461a
+      }
       return updatedProducts;
     });
   }, []);
 
   const bulkAddProducts = useCallback((productsToAdd: Partial<Product>[]) => {
-    // In a real app, this could be one or multiple API calls.
-    // E.g., POST to /api/products/bulk
     setProducts(prevProducts => {
       const productMap = new Map(prevProducts.map(p => [p.id, p as Product]));
-      
+
       productsToAdd.forEach(pToAdd => {
         const defaultNewProduct: Product = {
-            id: `prod_${Date.now()}_${Math.random().toString(36).substring(2, 7)}`,
-            name: 'Unnamed Product', 
-            imageUrl: 'https://picsum.photos/seed/defaultproduct/200/200', 
-            price: 0,
-            quantityType: 'unit',
-            stock: 0,
-            description: '',
-            barcode: '',
+          id: `prod_${Date.now()}_${Math.random().toString(36).substring(2, 7)}`,
+          name: 'Unnamed Product',
+          imageUrl: 'https://picsum.photos/seed/defaultproduct/200/200',
+          price: 0,
+          quantityType: 'unit',
+          stock: 0,
+          description: '',
+          barcode: '',
         };
 
-<<<<<<< HEAD
-        if (pToAdd.id && productMap.has(pToAdd.id)) { 
+        if (pToAdd.id && productMap.has(pToAdd.id)) {
           productMap.set(pToAdd.id, { ...(productMap.get(pToAdd.id)!), ...pToAdd } as Product);
-        } else { 
-=======
-        if (pToAdd.id && productMap.has(pToAdd.id)) { // Update existing
-          productMap.set(pToAdd.id, { ...(productMap.get(pToAdd.id)!), ...pToAdd } as Product);
-        } else { // Add new
->>>>>>> ce76461a
+        } else {
           const newId = pToAdd.id || defaultNewProduct.id;
           const fullNewProduct: Product = {
-            ...defaultNewProduct, 
-            ...pToAdd,            
-            id: newId,            
+            ...defaultNewProduct,
+            ...pToAdd,
+            id: newId,
           };
           if (!fullNewProduct.name?.trim()) fullNewProduct.name = defaultNewProduct.name;
           if (!fullNewProduct.imageUrl?.trim()) fullNewProduct.imageUrl = defaultNewProduct.imageUrl;
-          
+
           productMap.set(newId, fullNewProduct);
         }
       });
-      
+
       const updatedProductsArray = Array.from(productMap.values());
-      localStorage.setItem('products', JSON.stringify(updatedProductsArray)); // Simulates backend save
+      localStorage.setItem('products', JSON.stringify(updatedProductsArray));
       return updatedProductsArray;
     });
   }, []);
 
-
   return (
-    <AppContext.Provider value={{ 
+    <AppContext.Provider value={{
       userSession, login, logout, isAdmin,
-      orders, addOrder, updateOrderStatus, 
+      orders, addOrder, updateOrderStatus,
       products, getProductById, addProduct, updateProduct, deleteProduct, bulkAddProducts,
-      isLoading 
+      isLoading
     }}>
       {isLoading ? (
         <div className="flex justify-center items-center h-screen">
